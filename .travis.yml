--- conflicted
+++ resolved
@@ -11,11 +11,7 @@
     #   script: .ros2ci/travis.bash $JOB_TYPE
     # Uncomment the following to test against ROS 2 Dashing
     # - env: JOB_TYPE=dashing
-<<<<<<< HEAD
-    # script: .ros2ci/travis.bash $JOB_TYPE
-=======
     #   script: .ros2ci/travis.bash $JOB_TYPE
->>>>>>> 3dcae477
     # Uncomment the following to test against ROS 2 nightly build
     - env: JOB_TYPE=nightly
       script: .ros2ci/travis.bash $JOB_TYPE